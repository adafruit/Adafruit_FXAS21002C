/*!
 * @file Adafruit_FXAS21002C.h
 *
 * This is part of Adafruit's FXAS21002C driver for the Arduino platform.  It
 * is designed specifically to work with the Adafruit FXAS21002C breakout:
 * https://www.adafruit.com/products/3463
 *
 * These sensors use I2C to communicate, 2 pins (SCL+SDA) are required
 * to interface with the breakout.
 *
 * Adafruit invests time and resources providing this open source code,
 * please support Adafruit and open-source hardware by purchasing
 * products from Adafruit!
 *
 * Written by Kevin "KTOWN" Townsend for Adafruit Industries.
 *
 * MIT license, all text here must be included in any redistribution.
 *
 */
#ifndef __FXAS21002C_H__
#define __FXAS21002C_H__

#if (ARDUINO >= 100)
 #include "Arduino.h"
#else
 #include "WProgram.h"
#endif

#include <Adafruit_Sensor.h>
#include <Wire.h>

/*=========================================================================
    I2C ADDRESS/BITS AND SETTINGS
    -----------------------------------------------------------------------*/
    /** 7-bit address for this sensor */
    #define FXAS21002C_ADDRESS       (0x21)       // 0100001
    /** Device ID for this sensor (used as a sanity check during init) */
    #define FXAS21002C_ID            (0xD7)       // 1101 0111
    /** Gyroscope sensitivity at 250dps */
    #define GYRO_SENSITIVITY_250DPS  (0.0078125F) // Table 35 of datasheet
    /** Gyroscope sensitivity at 500dps */
    #define GYRO_SENSITIVITY_500DPS  (0.015625F)
    /** Gyroscope sensitivity at 1000dps */
    #define GYRO_SENSITIVITY_1000DPS (0.03125F)
    /** Gyroscope sensitivity at 2000dps */
    #define GYRO_SENSITIVITY_2000DPS (0.0625F)
/*=========================================================================*/

/*=========================================================================
    REGISTERS
    -----------------------------------------------------------------------*/
    /*!
        Raw register addresses used to communicate with the sensor.
    */
    typedef enum
    {
      GYRO_REGISTER_STATUS              = 0x00, /**< 0x00 */
      GYRO_REGISTER_OUT_X_MSB           = 0x01, /**< 0x01 */
      GYRO_REGISTER_OUT_X_LSB           = 0x02, /**< 0x02 */
      GYRO_REGISTER_OUT_Y_MSB           = 0x03, /**< 0x03 */
      GYRO_REGISTER_OUT_Y_LSB           = 0x04, /**< 0x04 */
      GYRO_REGISTER_OUT_Z_MSB           = 0x05, /**< 0x05 */
      GYRO_REGISTER_OUT_Z_LSB           = 0x06, /**< 0x06 */
      GYRO_REGISTER_WHO_AM_I            = 0x0C, /**< 0x0C (default value = 0b11010111, read only) */
      GYRO_REGISTER_CTRL_REG0           = 0x0D, /**< 0x0D (default value = 0b00000000, read/write) */
      GYRO_REGISTER_CTRL_REG1           = 0x13, /**< 0x13 (default value = 0b00000000, read/write) */
      GYRO_REGISTER_CTRL_REG2           = 0x14, /**< 0x14 (default value = 0b00000000, read/write) */
    } gyroRegisters_t;
/*=========================================================================*/

/*=========================================================================
    OPTIONAL SPEED SETTINGS
    -----------------------------------------------------------------------*/
    /*!
        Enum to define valid gyroscope range values
    */
    typedef enum
    {
      GYRO_RANGE_250DPS  = 250,     /**< 250dps */
      GYRO_RANGE_500DPS  = 500,     /**< 500dps */
      GYRO_RANGE_1000DPS = 1000,    /**< 1000dps */
      GYRO_RANGE_2000DPS = 2000     /**< 2000dps */
    } gyroRange_t;
/*=========================================================================*/

/*=========================================================================
    RAW GYROSCOPE DATA TYPE
    -----------------------------------------------------------------------*/
    /*!
        Struct to store a single raw (integer-based) gyroscope vector
    */
    typedef struct gyroRawData_s
    {
      int16_t x;    /**< Raw int16_t value for the x axis */
      int16_t y;    /**< Raw int16_t value for the y axis */
      int16_t z;    /**< Raw int16_t value for the z axis */
    } gyroRawData_t;
/*=========================================================================*/

/**************************************************************************/
/*!
    @brief  Unified sensor driver for the Adafruit FXAS21002C breakout.
*/
/**************************************************************************/
class Adafruit_FXAS21002C : public Adafruit_Sensor
{
  public:
    Adafruit_FXAS21002C(int32_t sensorID = -1);

    bool begin           ( gyroRange_t rng = GYRO_RANGE_250DPS );
    bool getEvent        ( sensors_event_t* event);
    void getSensor       ( sensor_t* sensor);

<<<<<<< HEAD
    void standby         ( boolean standby );

    gyroRawData_t raw; /* Raw values from last sensor read */
=======
    /*! Raw gyroscope values from last sensor read */
    gyroRawData_t raw;
>>>>>>> d263b095

  private:
    void        write8  ( byte reg, byte value );
    byte        read8   ( byte reg );
    gyroRange_t _range;
    int32_t     _sensorID;
};

#endif<|MERGE_RESOLUTION|>--- conflicted
+++ resolved
@@ -110,16 +110,10 @@
     bool begin           ( gyroRange_t rng = GYRO_RANGE_250DPS );
     bool getEvent        ( sensors_event_t* event);
     void getSensor       ( sensor_t* sensor);
-
-<<<<<<< HEAD
     void standby         ( boolean standby );
 
-    gyroRawData_t raw; /* Raw values from last sensor read */
-=======
     /*! Raw gyroscope values from last sensor read */
     gyroRawData_t raw;
->>>>>>> d263b095
-
   private:
     void        write8  ( byte reg, byte value );
     byte        read8   ( byte reg );
